/*
* Licensed under the Apache License, Version 2.0 (the "License");
* you may not use this file except in compliance with the License.
* You may obtain a copy of the License at
*
* http://www.apache.org/licenses/LICENSE-2.0
*
* Unless required by applicable law or agreed to in writing, software
* distributed under the License is distributed on an "AS IS" BASIS,
* WITHOUT WARRANTIES OR CONDITIONS OF ANY KIND, either express or implied.
* See the License for the specific language governing permissions and
* limitations under the License.
*/

'use strict';

const grpc = require('@grpc/grpc-js');
const crypto = require('crypto');
const { connect, signers } = require('fabric-gateway');
const { ConnectorBase, CaliperUtils, TxStatus, Version, ConfigUtil } = require('@hyperledger/caliper-core');
const FabricConnectorContext = require('../../FabricConnectorContext');

const logger = CaliperUtils.getLogger('connectors/v2/FabricGateway');

//////////////////////
// TYPE DEFINITIONS //
//////////////////////

/**
 * @typedef {Object} FabricRequestSettings
 *
 * @property {string} channel Required. The name of the channel whose contract should be invoked.
 * @property {string} contractId Required. The name/ID of the contract whose function
 *           should be invoked.
 * @property {string} contractFunction Required. The name of the function that should be
 *           invoked in the contract.
 * @property {string[]} [contractArguments] Optional. The list of {string} arguments that should
 *           be passed to the contract.
 * @property {Map<string, Buffer>} [transientMap] Optional. The transient map that should be
 *           passed to the contract.
 * @property {string} [invokerMspId] Optional. The MspId of the invoker. Required if there are more than
 *           1 organisation defined in the network configuration file
 * @property {string} invokerIdentity Required. The identity name of the invoker
 * @property {boolean} [readOnly] Optional. Indicates whether the request is a submit or evaluation.
 *           contract. If an admin is needed, use the organization name prefixed with a # symbol.
 * @property {string[]} [targetPeers] Optional. An array of endorsing
 *           peer names as the targets of the invoke. When this
 *           parameter is omitted the target list will include the endorsing peers assigned
 *           to the target contract, or if it is also omitted, to the channel.
 * @property {string[]} [targetOrganizations] Optional. An array of endorsing
 *           organizations as the targets of the invoke. If both targetPeers and targetOrganizations
 *           are specified then targetPeers will take precedence
 */

/////////////////////////////
// END OF TYPE DEFINITIONS //
/////////////////////////////

/**
 */
class V2FabricGateway extends ConnectorBase {

    /**
     * Initializes the Fabric adapter.
     * @param {connectorConfiguration} connectorConfiguration the Connector Configuration
     * @param {number} workerIndex the worker index
     * @param {string} bcType The target SUT type
     */
    constructor(connectorConfiguration, workerIndex, bcType) {
        super(workerIndex, bcType);
        this.connectorConfiguration = connectorConfiguration;

        this.fabricNetworkVersion = new Version(require('fabric-gateway/package').version);

        this.contractInstancesByIdentity = new Map();
        this.gatewayInstanceByIdentity = new Map();
        this.peerNameToPeerObjectCache = new Map();
        this.clients = new Map();
        this.context = undefined;

        // Timeouts
        this.configSmallestTimeout = 1000;
        this.configDefaultTimeout = ConfigUtil.get(ConfigUtil.keys.Fabric.Timeout.InvokeOrQuery, 60000);
        this.configCountQueryAsLoad = ConfigUtil.get(ConfigUtil.keys.Fabric.CountQueryAsLoad, true);

        // Gateway connector
        this.configLocalHost = ConfigUtil.get(ConfigUtil.keys.Fabric.Gateway.LocalHost, true);
        this.configEventStrategy = ConfigUtil.get(ConfigUtil.keys.Fabric.Gateway.EventStrategy, 'msp_all');
        this.configQueryStrategy = ConfigUtil.get(ConfigUtil.keys.Fabric.Gateway.QueryStrategy, 'msp_single');
    }

    //////////////////////////
    // PUBLIC API FUNCTIONS //
    //////////////////////////

    /**
     * Prepares the adapter for use by a worker.
     *
     * @param {Number} roundIndex The zero-based round index of the test.
     * @param {Array<string>} args Unused.
     * @return {Promise<FabricConnectorContext>} Returns the unique context for the fabric connector
     * @async
     */
    async getContext(roundIndex, args) {
        if (!this.context) {
            this.context = new FabricConnectorContext(this.workerIndex);
            await this._prepareGatewayAndContractMapsForEachIdentity();
            //await this._buildPeerCache(); // TODO: might be able to do this just once
        }

        return this.context;
    }

    /**
     * Initializes the Fabric adapter for use by the Caliper Master
     * @async
     */
    async init() {
        // Seems to be only for operational initialisation but need to implement as the master
        // will call it
        const defaultOrganization = this.connectorConfiguration.getOrganizations()[0];
        const tlsInfo = this.connectorConfiguration.isMutualTLS() ? 'mutual'
            : (this.connectorConfiguration.getConnectionProfileDefinitionForOrganization(defaultOrganization).isTLSEnabled() ? 'server' : 'none');
        logger.info(`Fabric SDK version: ${this.fabricNetworkVersion.toString()}; TLS based on ${defaultOrganization}: ${tlsInfo}`);
    }

    /**
     * Installs and initializes the specified contracts.
     * @async
     */
    async installSmartContract() {
        logger.warn(`Install smart contract not available with Fabric SDK version: ${this.fabricNetworkVersion.toString()}`);
    }

    /**
     * Send a single request to the backing SUT.
     * @param {FabricRequestSettings} request The request object.
     */
    async _sendSingleRequest(request) {
        if (!request.contractId) {
            throw new Error('No contractId provided in the request');
        }

        if (!request.channel) {
            const contractDetails = this.connectorConfiguration.getContractDetailsForContractId(request.contractId);
            if (!contractDetails) {
                throw new Error(`Could not find details for contract ID ${request.contractId}`);
            }
            request.channel = contractDetails.channel;
            request.contractId = contractDetails.id;
        }

        if (!request.contractFunction) {
            throw new Error('No contractFunction provided in the request');
        }

        if (!request.contractArguments) {
            request.contractArguments = [];
        }

        return await this._submitOrEvaluateTransaction(request, request.readOnly === undefined || !request.readOnly);
    }

    /**
     * Releases the resources of the adapter.
     *
     * @async
     */
    async releaseContext() {
        for (const userName of this.gatewayInstanceByIdentity.keys()) {
            const gateway = this.gatewayInstanceByIdentity.get(userName);
            logger.info(`disconnecting gateway for user ${userName}`);
            gateway.close();
        }
        for (const clientName of this.clients.keys()) {
            const client = this.clients.get(clientName);
            logger.info(`disconnecting gRpc client at peer ${clientName}`);
            client.close();
        }

        this.peerNameToPeerObjectCache.clear();
        this.context = undefined;
    }


    ////////////////////////////////
    // INTERNAL UTILITY FUNCTIONS //
    ////////////////////////////////

    /**
     * Extract and persist Contracts from Gateway Networks for identities listed within the wallet
     * @async
     */
    async _prepareGatewayAndContractMapsForEachIdentity() {
        logger.debug('Entering _prepareGatewayAndContractMapsForEachIdentity');
        for (const organization of this.connectorConfiguration.getOrganizations()) {
            const connectionProfileDefinition = await this.connectorConfiguration.getConnectionProfileDefinitionForOrganization(organization);
            const peers = await connectionProfileDefinition.getPeers();
            const aliasNames = await this.connectorConfiguration.getAliasNamesForOrganization(organization);
            const walletWithIdentities = this.connectorConfiguration.getWallet();
            console.log(aliasNames);
            for (let i = 0; i < aliasNames.length; i++) {
                const gateway = await this._createGatewayWithIdentity(organization, aliasNames[i], walletWithIdentities, peers[i % peers.length]);
                this.gatewayInstanceByIdentity.set(aliasNames[i], gateway);

                const contractMap = this._createChannelAndChaincodeIdToContractMap(gateway, aliasNames[i]);
                this.contractInstancesByIdentity.set(aliasNames[i], contractMap);
            }
        }
        logger.debug('Exiting _prepareGatewayAndContractMapsForEachIdentity');
    }

    /**
     * Create a map with key of channel+chaincode id to fabric-network contract instances
     * @param {Gateway} gateway the gateway to use
     * @param {string} aliasName, the aliasName of the identity being used by the gateway
     * @returns {Promise<Map<Contract>>} A map of all Contract instances for that identity across all the channels and chaincodes
     * @async
     */
    _createChannelAndChaincodeIdToContractMap(gateway, aliasName) {
        logger.debug('Entering _createChannelAndChaincodeIdToContractMap');
        logger.info(`Generating contract map for user ${aliasName}`);

        const contractMap = new Map();
        const channels = this.connectorConfiguration.getAllChannelNames();
        for (const channel of channels) {

            let network;
            try {
                network = gateway.getNetwork(channel);
            } catch (err) {
                logger.warn(`Couldn't initialize ${channel} for ${aliasName}. ${aliasName} not available for use on this channel. Error: ${err.message}`);
                continue;
            }

            const contracts = this.connectorConfiguration.getContractDefinitionsForChannelName(channel);

            for (const contract of contracts) {
                const networkContract = network.getContract(contract.id);
                contractMap.set(`${channel}_${contract.id}`, networkContract);
            }
        }
        logger.debug('Exiting _createChannelAndChaincodeIdToContractMap');

        return contractMap;
    }

    /**
     * Create a fabric-network gateway instance associated with a specific identity
     * @param {string} mspId The msp id of the organisation which owns the identity
     * @param {string} aliasName The alias name that represents the identity to use
     * @param {*} wallet, the wallet that holds the identity to be used
     * @returns {Promise<Gateway>} a gateway object for the passed user identity
     * @async
     */
    async _createGatewayWithIdentity(mspId, aliasName, wallet, peer) {
        logger.debug(`Entering _createGatewayWithIdentity for alias name ${aliasName}`);
        //create identity from mspId and certificate
        const walletIdentity = await wallet.get(aliasName);
        const cert = walletIdentity.credentials.certificate;
        const identity = { mspId: walletIdentity.mspId, credentials: Buffer.from(cert) };

        //create gRpc client to designated port with the tlsCredentials of the peer
        //use one already created if a client for each peer is already created
        let client;
        if (peer in this.clients.keys()) {
            client = this.clients.get(peer);
        } else {
            const connectionProfileDefinition = await this.connectorConfiguration.getConnectionProfileDefinitionForOrganization(mspId);
            const tlsRootCert = await connectionProfileDefinition.getTlsCertForPeer(peer);
            const tlsCredentials = grpc.credentials.createSsl(Buffer.from(tlsRootCert));
            const peerEndpointUrl = await connectionProfileDefinition.getEndPointForPeer(peer);
            const peerEndpoint = peerEndpointUrl.toString().replace('grpcs://', '');
<<<<<<< HEAD
            const grpcOptions = await connectionProfileDefinition.getGrpcOptionForPeer(peer);
=======
            //const grpcOptions = {};
            await connectionProfileDefinition.getGrpcOptionForPeer(peer);
>>>>>>> dc7d0964
            //grpcOptions['grpc.ssl_target_name_override'] = 'peer0.org1.example.com';
            //grpcOptions['grpc.hostnameOverride'] = 'peer0.org1.example.com';
	        grpcOptions['grpc.max_receive_message_length'] = -1;
	        grpcOptions['grpc.max_send_message_length'] = -1;
            const GrpcClient = grpc.makeGenericClientConstructor({}, '');
	        client = new GrpcClient(peerEndpoint, tlsCredentials, grpcOptions);
            this.clients.set(peer, client);
        }
        //create signer using the private key of the peer
        const privateKeyPem = walletIdentity.credentials.privateKey;
        const privateKey = crypto.createPrivateKey(privateKeyPem);
        const signer = signers.newPrivateKeySigner(privateKey);

        const gateway = connect({ client, identity, signer });

        logger.debug('Exiting _createGatewayWithIdentity');

        return gateway;
    }

    /**
     */
    async _buildPeerCache() {
        logger.debug('Entering _buildPeerCache');
        for (const aliasName of this.gatewayInstanceByIdentity.keys()) {
            const gateway = this.gatewayInstanceByIdentity.get(aliasName);
            const channelNames = this.connectorConfiguration.getAllChannelNames();

            for (const channelName of channelNames) {
                const channel = await gateway.getNetwork(channelName);

                // WARNING: This uses an internal API to get the endorsers
                for (const peerObject of channel.client.getEndorsers()) {
                    this.peerNameToPeerObjectCache.set(peerObject.name, peerObject);
                }
            }
        }
        logger.debug('Exiting _buildPeerCache');
    }

    /**
     * Submit or evaluate a transaction
     * @param {FabricRequestSettings} invokeSettings The settings associated with the transaction submission.
     * @param {boolean} isSubmit boolean flag to indicate if the transaction is a submit or evaluate
     * @return {Promise<TxStatus>} The result and stats of the transaction invocation.
     * @async
     */
    async _submitOrEvaluateTransaction(invokeSettings, isSubmit) {
        const smartContract = await this._getContractForIdentityOnChannelWithChaincodeID(invokeSettings.invokerMspId, invokeSettings.invokerIdentity, invokeSettings.channel, invokeSettings.contractId);

        // Build the Caliper TxStatus, this is a reduced item when compared to the low level API capabilities
        // - TxID is not available until after transaction submit/evaluate and must be set at that point
        const invokeStatus = new TxStatus();

        //set the proposal Options(arguments, endorsingOrganizations, transientData)
        const proposalOptions = {};
        //add contract arguments to proposal Options
        proposalOptions["arguments"] = invokeSettings.contractArguments;
        // Add transient data if present
        if (invokeSettings.transientMap) {
            const transientData = {};
            const keys = Array.from(Object.keys(invokeSettings.transientMap));
            keys.forEach((key) => {
                transientData[key] = Buffer.from(invokeSettings.transientMap[key]);
            });
            proposalOptions["transientData"] = transientData;
        }
        // Add endorsing organizations if present if present
        // not relevant because not possible to target specific peers using the new fabric-gateway
        /*if (invokeSettings.targetPeers && isSubmit) {
            if (Array.isArray(invokeSettings.targetPeers) && invokeSettings.targetPeers.length > 0) {
                const targetPeerObjects = [];
                for (const name of invokeSettings.targetPeers) {
                    const peer = this.peerNameToPeerObjectCache.get(name);
                    if (peer) {
                        targetPeerObjects.push(peer);
                    }
                }
                if (targetPeerObjects.length > 0) {
                    proposalOptions.set("endorsingOrganization", targetPeerObjects);
                }
            } else {
                logger.warn(`${invokeSettings.targetPeers} is not a populated array, no peers targeted`);
            }
        } else if (invokeSettings.targetOrganizations && isSubmit) {
            if (Array.isArray(invokeSettings.targetOrganizations) && invokeSettings.targetOrganizations.length > 0) {
                proposalOptions.set("endorsingOrganization", invokeSettings.targetOrganizations)
            } else {
                logger.warn(`${invokeSettings.targetOrganizations} is not a populated array, no orgs targeted`);
            }
        }*/
        let transaction;
        try {
            if (isSubmit) {
                invokeStatus.Set('request_type', 'transaction');
                invokeStatus.Set('time_create', Date.now());
                transaction = await smartContract.submitAsync(invokeSettings.contractFunction, proposalOptions);
                const status = await transaction.getStatus();
                invokeStatus.SetStatusSuccess();
                invokeStatus.SetResult(transaction.getResult());
            } else {
                if (invokeSettings.targetPeers || invokeSettings.targetOrganizations) {
                    logger.warn('targetPeers or targetOrganizations options are not valid for query requests');
                }
                transaction = await smartContract.newProposal(invokeSettings.contractFunction, proposalOptions);

                invokeStatus.Set('request_type', 'query');
                invokeStatus.Set('time_create', Date.now());

                invokeStatus.SetResult(await transaction.evaluate());
                invokeStatus.SetStatusSuccess();
            }

            invokeStatus.SetVerification(true);
            invokeStatus.SetID(transaction.getTransactionId());

            return invokeStatus;
        } catch (err) {
            logger.error(`Failed to perform ${isSubmit ? 'submit' : 'query'} transaction [${invokeSettings.contractFunction}] using arguments [${invokeSettings.contractArguments}],  with error: ${err.stack ? err.stack : err}`);
            invokeStatus.SetStatusFail();
            invokeStatus.SetVerification(true);
            invokeStatus.SetResult('');
            return invokeStatus;
        }

    }

    /**
     * Get the the specific contract for the identity invoking the request
     * @param {string} mspId the mspId of the organisation that owns the identity
     * @param {string} identityName the identity requested to be used by the workload
     * @param {string} channelName the channel name the contract exists on
     * @param {string} contractId the name of the contract to return
     * @returns {Promise<FabricNetworkAPI.Contract>} A contract that may be used to submit or evaluate transactions
     * @async
     */
    async _getContractForIdentityOnChannelWithChaincodeID(mspId, identityName, channelName, contractId) {
        logger.debug('Entering _getContractForIdentityOnChannelWithChaincodeID');

        const aliasName = this.connectorConfiguration.getAliasNameForOrganizationAndIdentityName(mspId, identityName);
        const contractSet = this.contractInstancesByIdentity.get(aliasName);

        // If no contract set found, there is a user configuration/test specification error, so it should terminate
        if (!contractSet) {
            throw Error(`No contracts for invokerIdentity ${identityName}${mspId ? ` in ${mspId}` : ''} found. Identity and/or MspId does not exist`);
        }

        const contract = contractSet.get(`${channelName}_${contractId}`);

        // If no contract found, there is a user configuration/test specification error, so it should terminate
        if (!contract) {
            throw Error(`Unable to find specified contract ${contractId} on channel ${channelName}!`);
        }

        logger.debug('Exiting _getContractForIdentityOnChannelWithChaincodeID');

        return contract;
    }
}

module.exports = V2FabricGateway;<|MERGE_RESOLUTION|>--- conflicted
+++ resolved
@@ -271,12 +271,7 @@
             const tlsCredentials = grpc.credentials.createSsl(Buffer.from(tlsRootCert));
             const peerEndpointUrl = await connectionProfileDefinition.getEndPointForPeer(peer);
             const peerEndpoint = peerEndpointUrl.toString().replace('grpcs://', '');
-<<<<<<< HEAD
-            const grpcOptions = await connectionProfileDefinition.getGrpcOptionForPeer(peer);
-=======
-            //const grpcOptions = {};
-            await connectionProfileDefinition.getGrpcOptionForPeer(peer);
->>>>>>> dc7d0964
+            const grpcOptions = {}; //await connectionProfileDefinition.getGrpcOptionForPeer(peer);
             //grpcOptions['grpc.ssl_target_name_override'] = 'peer0.org1.example.com';
             //grpcOptions['grpc.hostnameOverride'] = 'peer0.org1.example.com';
 	        grpcOptions['grpc.max_receive_message_length'] = -1;
