--- conflicted
+++ resolved
@@ -27,17 +27,9 @@
         "semver": "7.1.1"
     },
     "devDependencies": {
-<<<<<<< HEAD
-        "fabric-gateway": "^0.1.1-dev.20210325.1.0",
-        "fabric-ca-client": "^2.1.0",
-        "fabric-client": "^1.4.7",
-        "fabric-network": "2.1.0",
-        "fabric-protos": "2.0.0-snapshot.1",
-=======
         "fabric-gateway": "unstable",
         "fabric-ca-client": "^2.1.0",
         "fabric-client": "^1.4.7",
->>>>>>> a022a4ae
         "chai": "^3.5.0",
         "chai-as-promised": "^7.1.1",
         "eslint": "^5.16.0",
