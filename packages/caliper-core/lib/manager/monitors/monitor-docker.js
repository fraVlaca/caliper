--- conflicted
+++ resolved
@@ -192,12 +192,7 @@
                 this.stats.time.push(Date.now() / 1000);
                 for (let i = 0; i < results.length; i++) {
                     let stat = results[i];
-<<<<<<< HEAD
-                    console.log(stat);
-=======
->>>>>>> fb015eba
                     let id = stat.id;
-		    console.log(stat);
                     if (this.containers.length <= i) {
                         break;
                     }
@@ -207,8 +202,9 @@
                     }
                     if (this.containers[i].remote === null) {
                         // local
-                        this.stats[id].mem_usage.push(stat.mem_usage-stat.memory_stats.stats.total_cache);
-			            this.stats[id].mem_percent.push(stat.mem_percent);
+			const actualMemUsage = stat.mem_usage-stat.memory_stats.stats.cache
+                        this.stats[id].mem_usage.push(actualMemUsage);
+			this.stats[id].mem_percent.push(actualMemUsage / stat.mem_limit);
                         let cpuDelta = stat.cpu_stats.cpu_usage.total_usage - stat.precpu_stats.cpu_usage.total_usage;
                         let sysDelta = stat.cpu_stats.system_cpu_usage - stat.precpu_stats.system_cpu_usage;
                         if (cpuDelta > 0 && sysDelta > 0) {
@@ -284,7 +280,7 @@
      */
     async start() {
         // Conditionally build monitored containers, these are persisted between rounds and restart action
-        if (!this.containers) {
+        if (!this.containers || this.containers.length === 0) {
             await this.findContainers();
         }
         // Read stats immediately, then kick off monitor refresh at interval
@@ -318,7 +314,7 @@
      */
     async stop() {
         clearInterval(this.intervalObj);
-        this.containers = null;
+        this.containers = [];
         this.stats = { 'time': [] };
         await Util.sleep(100);
     }
