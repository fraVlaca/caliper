/*
* Licensed under the Apache License, Version 2.0 (the "License");
* you may not use this file except in compliance with the License.
* You may obtain a copy of the License at
*
* http://www.apache.org/licenses/LICENSE-2.0
*
* Unless required by applicable law or agreed to in writing, software
* distributed under the License is distributed on an "AS IS" BASIS,
* WITHOUT WARRANTIES OR CONDITIONS OF ANY KIND, either express or implied.
* See the License for the specific language governing permissions and
* limitations under the License.
*/


'use strict';

const Util = require('../../common/utils/caliper-utils');
const Logger = Util.getLogger('monitor-docker');
const MonitorInterface = require('./monitor-interface');
const MonitorUtilities = require('./monitor-utilities');
const ChartBuilder = require('../charts/chart-builder');
const os = require('os');
const URL = require('url');
const Docker = require('dockerode');
const SystemInformation = require('systeminformation');

/**
 * Resource monitor for local/remote docker containers
 */
class MonitorDocker extends MonitorInterface {
    /**
     * Constructor
     * @param {JSON} resourceMonitorOptions Configuration options for the monitor
     */
    constructor(resourceMonitorOptions) {
        super(resourceMonitorOptions);
        this.containers = null;
        this.isReading = false;
        this.intervalObj = null;
        this.stats = { 'time': [] };
        /* this.stats : used to record statistics of each container
            {
                'time' : [] // time slot
                'container_id" : {              // refer to https://www.npmjs.com/package/systeminformation
                    'mem_usage'   : [],
                    'mem_percent' : [],
                    'cpu_percent' : [],
                    'netIO_rx'    : [],
                    'netIO_tx'    : [],
                    'blockIO_rx'  : [],
                    'blockIO_wx'  : []
                }
                next container
                .....
            }
        */
    }

    /**
     * Find local containers according to searching filters and persist in local memory
     * @async
     */
    async findContainers() {
        this.containers = [];
        let filterName = { local: [], remote: {} };
        // Split docker items that are local or remote
        if (this.options.hasOwnProperty('containers')) {
            for (let key in this.options.containers) {
                let container = this.options.containers[key];
                if (container.indexOf('http://') === 0) {
                    // Is remote
                    let remote = URL.parse(container, true);
                    if (remote.hostname === null || remote.port === null || remote.pathname === '/') {
                        Logger.warn('unrecognized host, ' + container);
                    } else if (filterName.remote.hasOwnProperty(remote.hostname)) {
                        filterName.remote[remote.hostname].containers.push(remote.pathname);
                    } else {
                        filterName.remote[remote.hostname] = { port: remote.port, containers: [remote.pathname] };
                    }
                } else {
                    // Is local
                    filterName.local.push(container);
                }
            }
        }

        // Filter local containers by name
        if (filterName.local.length > 0) {
            try {
                const containers = await SystemInformation.dockerContainers('active');
                let size = containers.length;
                if (size === 0) {
                    Logger.error('Could not find any active local containers');
                } else {
                    if (filterName.local.indexOf('all') !== -1) {
                        // Add all containers
                        for (let i = 0; i < size; i++) {
                            this.containers.push({ id: containers[i].id, name: containers[i].name, remote: null });
                            this.stats[containers[i].id] = this.newContainerStat();
                        }
                    } else {
                        // Filter containers
                        for (let i = 0; i < size; i++) {
                            if (filterName.local.indexOf(containers[i].name) !== -1) {
                                this.containers.push({ id: containers[i].id, name: containers[i].name, remote: null });
                                this.stats[containers[i].id] = this.newContainerStat();
                            }
                        }
                    }
                }
            } catch (error) {
                Logger.error(`Error retrieving local containers: ${error}`);
            }
        }
        // Filter remote containers by name
        for (let h in filterName.remote) {
            try {
                // Instantiate for the host/port
                let docker = new Docker({
                    host: h,
                    port: filterName.remote[h].port
                });

                // Retrieve and filter containers
                const containers = await docker.listContainers();
                if (containers.length === 0) {
                    Logger.error('monitor-docker: could not find remote container at ' + h);
                } else {
                    if (filterName.remote[h].containers.indexOf('/all') !== -1) {
                        for (let i = 0; i < containers.length; i++) {
                            let container = docker.getContainer(containers[i].Id);
                            this.containers.push({ id: containers[i].Id, name: h + containers[i].Names[0], remote: container });
                            this.stats[containers[i].Id] = this.newContainerStat();
                        }
                    } else {
                        for (let i = 0; i < containers.length; i++) {
                            if (filterName.remote[h].containers.indexOf(containers[i].Names[0]) !== -1) {
                                let container = docker.getContainer(containers[i].Id);
                                this.containers.push({ id: containers[i].Id, name: h + containers[i].Names[0], remote: container });
                                this.stats[containers[i].Id] = this.newContainerStat();
                            }
                        }
                    }
                }
            } catch (error) {
                Logger.error(`Error retrieving remote containers: ${error}`);
            }
        }
    }

    /**
     * Create and return a containerStat object
     * @return {JSON} containerStat object
     */
    newContainerStat() {
        return {
            mem_usage: [],
            mem_percent: [],
            cpu_percent: [],
            netIO_rx: [],
            netIO_tx: [],
            blockIO_rx: [],
            blockIO_wx: []
        };
    }

    /**
     * Callback for reading containers' resource usage
     * @async
     */
    async readContainerStats() {
        // Prevent overlapping read of stats
        if (this.isReading) {
            return;
        } else {
            this.isReading = true;
            let startPromises = [];
            try {
                for (let i = 0; i < this.containers.length; i++) {
                    if (this.containers[i].remote === null) {
                        // local
                        startPromises.push(SystemInformation.dockerContainerStats(this.containers[i].id));
                    } else {
                        // remote
                        startPromises.push(this.containers[i].remote.stats({ stream: false }));
                    }
                }

                const results = await Promise.all(startPromises);
                this.stats.time.push(Date.now() / 1000);
                for (let i = 0; i < results.length; i++) {
                    let stat = results[i];
                    let id = stat.id;
                    if (this.containers.length <= i) {
                        break;
                    }
                    if (id !== this.containers[i].id) {
                        Logger.warn('inconsistent id within statistics gathering');
                        continue;
                    }
                    if (this.containers[i].remote === null) {
                        // local
                        const actualMemUsage = stat.memory_stats.usage - stat.memory_stats.stats.cache;
                        this.stats[id].mem_usage.push(actualMemUsage);
                        this.stats[id].mem_percent.push(actualMemUsage / stat.mem_limit);
                        let cpuDelta = stat.cpu_stats.cpu_usage.total_usage - stat.precpu_stats.cpu_usage.total_usage;
                        let sysDelta = stat.cpu_stats.system_cpu_usage - stat.precpu_stats.system_cpu_usage;
                        if (cpuDelta > 0 && sysDelta > 0) {
                            if (stat.cpu_stats.cpu_usage.hasOwnProperty('percpu_usage') && stat.cpu_stats.cpu_usage.percpu_usage !== null) {
                                this.stats[id].cpu_percent.push(cpuDelta / sysDelta * this.coresInUse(stat.cpu_stats) * 100.0);
                            } else {
                                this.stats[id].cpu_percent.push(cpuDelta / sysDelta * 100.0);
                            }
                        } else {
                            this.stats[id].cpu_percent.push(0);
                        }
                        this.stats[id].netIO_rx.push(stat.netIO.rx);
                        this.stats[id].netIO_tx.push(stat.netIO.tx);
                        this.stats[id].blockIO_rx.push(stat.blockIO.r);
                        this.stats[id].blockIO_wx.push(stat.blockIO.w);
                    } else {
                        // remote
                        const actualMemUsage = stat.memory_stats.usage - stat.memory_stats.stats.cache;
                        this.stats[id].mem_usage.push(actualMemUsage);
                        this.stats[id].mem_percent.push(actualMemUsage / stat.mem_limit);
                        //this.stats[id].cpu_percent.push((stat.cpu_stats.cpu_usage.total_usage - stat.precpu_stats.cpu_usage.total_usage) / (stat.cpu_stats.system_cpu_usage - stat.precpu_stats.system_cpu_usage) * 100);
                        let cpuDelta = stat.cpu_stats.cpu_usage.total_usage - stat.precpu_stats.cpu_usage.total_usage;
                        let sysDelta = stat.cpu_stats.system_cpu_usage - stat.precpu_stats.system_cpu_usage;
                        if (cpuDelta > 0 && sysDelta > 0) {
                            if (stat.cpu_stats.cpu_usage.hasOwnProperty('percpu_usage') && stat.cpu_stats.cpu_usage.percpu_usage !== null) {
                                // this.stats[id].cpu_percent.push(cpuDelta / sysDelta * stat.cpu_stats.cpu_usage.percpu_usage.length * 100.0);
                                this.stats[id].cpu_percent.push(cpuDelta / sysDelta * this.coresInUse(stat.cpu_stats) * 100.0);
                            } else {
                                this.stats[id].cpu_percent.push(cpuDelta / sysDelta * 100.0);
                            }
                        } else {
                            this.stats[id].cpu_percent.push(0);
                        }
                        let ioRx = 0, ioTx = 0;
                        for (let eth in stat.networks) {
                            ioRx += stat.networks[eth].rx_bytes;
                            ioTx += stat.networks[eth].tx_bytes;
                        }
                        this.stats[id].netIO_rx.push(ioRx);
                        this.stats[id].netIO_tx.push(ioTx);
                        let diskR = 0, diskW = 0;
                        if (stat.blkio_stats && stat.blkio_stats.hasOwnProperty('io_service_bytes_recursive')) {
                            //Logger.debug(stat.blkio_stats.io_service_bytes_recursive);
                            let temp = stat.blkio_stats.io_service_bytes_recursive;
                            for (let dIo = 0; dIo < temp.length; dIo++) {
                                if (temp[dIo].op.toLowerCase() === 'read') {
                                    diskR += temp[dIo].value;
                                }
                                if (temp[dIo].op.toLowerCase() === 'write') {
                                    diskW += temp[dIo].value;
                                }
                            }
                        }
                        //Logger.debug(diskR+'  W: '+diskW);
                        this.stats[id].blockIO_rx.push(diskR);
                        this.stats[id].blockIO_wx.push(diskW);
                    }
                }
                this.isReading = false;
            } catch (error) {
                Logger.error(`Error reading monitor statistics: ${error}`);
                this.isReading = false;
            }
        }
    }

    /**
     * Start the monitor
     * @async
     */
    async start() {
        // Conditionally build monitored containers, these are persisted between rounds and restart action
        if (!this.containers || this.containers.length === 0) {
            await this.findContainers();
        }
        // Read stats immediately, then kick off monitor refresh at interval
        await this.readContainerStats();
        let self = this;
        this.intervalObj = setInterval(async () => { await self.readContainerStats(); }, this.interval);
    }

    /**
     * Restart the monitor
     * @async
     */
    async restart() {
        clearInterval(this.intervalObj);
        for (let key in this.stats) {
            if (key === 'time') {
                this.stats[key] = [];
            } else {
                for (let v in this.stats[key]) {
                    this.stats[key][v] = [];
                }
            }
        }

        await this.start();
    }

    /**
     * Stop the monitor
     * @async
     */
    async stop() {
        clearInterval(this.intervalObj);
        this.containers = [];
        this.stats = { 'time': [] };
        await Util.sleep(100);
    }

    /**
     * Get a Map of result items
     * @return {Map} Map of items to build results for, with default null entries
     */
    getResultColumnMap() {
        const columns = ['Name', 'Memory(max)', 'Memory(avg)', 'CPU%(max)', 'CPU%(avg)', 'Traffic In', 'Traffic Out', 'Disc Read', 'Disc Write'];
        const resultMap = new Map();

        for (const item of columns) {
            resultMap.set(item, 'N/A');
        }

        return resultMap;
    }

    /**
     * Get statistics from the monitor in the form of an Array containing Map<string, string> detailing key/value pairs
     * @param {string} testLabel the current test label
     * @return {Object} an object containing an array of resource maps for watched containers, and a possible array of charting information
     * @async
     */
    async getStatistics(testLabel) {

        const resourceStats = [];
        let chartStats = [];
        let cpuCores = 1;
        try {
            // Build a statistic for each monitored container and push into watchItems array
            for (const container of this.containers) {
                if (container.hasOwnProperty('id')) {

                    // Grab the key
                    const key = container.id;

                    // retrieve stats for the key
                    let mem = this.getMemHistory(key);
                    let cpu = this.getCpuHistory(key);
                    let net = this.getNetworkHistory(key);
                    let disc = this.getDiscHistory(key);
                    let mem_stat = MonitorUtilities.getStatistics(mem);
                    let cpu_stat = MonitorUtilities.getStatistics(cpu);

                    // Store in a Map
                    const watchItemStat = this.getResultColumnMap();
                    watchItemStat.set('Name', container.name);
                    watchItemStat.set('Memory(max)', mem_stat.max);
                    watchItemStat.set('Memory(avg)', mem_stat.avg);
<<<<<<< HEAD
                    if(this.options.hasOwnProperty('cpuUsageNormalization')){
                        if(this.options.cpuUsageNormalization){
                            cpuCores = os.cpus().length;
                        }
                    }
                    watchItemStat.set('CPU%(max)', cpu_stat.max.toFixed(2)/cpuCores);
                    watchItemStat.set('CPU%(avg)', cpu_stat.avg.toFixed(2)/cpuCores);
=======
                    let cpuCores = 1;
                    if (this.options.cpuUsageNormalization) {
                        cpuCores = os.cpus().length;
                    }
                    watchItemStat.set('CPU%(max)', cpu_stat.max.toFixed(2) / cpuCores);
                    watchItemStat.set('CPU%(avg)', cpu_stat.avg.toFixed(2) / cpuCores);
>>>>>>> caad4646
                    watchItemStat.set('Traffic In', (net.in[net.in.length - 1] - net.in[0]));
                    watchItemStat.set('Traffic Out', (net.out[net.out.length - 1] - net.out[0]));
                    watchItemStat.set('Disc Write', (disc.write[disc.write.length - 1] - disc.write[0]));
                    watchItemStat.set('Disc Read', (disc.read[disc.read.length - 1] - disc.read[0]));

                    // append return array
                    resourceStats.push(watchItemStat);
                }
            }

            // Normalize the resource stats to a single unit
            const normalizeStats = ['Memory(max)', 'Memory(avg)', 'Traffic In', 'Traffic Out', 'Disc Write', 'Disc Read'];
            for (const stat of normalizeStats) {
                MonitorUtilities.normalizeStats(stat, resourceStats);
            }

            // Retrieve Chart data
            const chartTypes = this.options.charting;
            if (chartTypes) {
                chartStats = ChartBuilder.retrieveChartStats(this.constructor.name, chartTypes, testLabel, resourceStats);
            }
        } catch (error) {
            Logger.error('Failed to read monitoring data, ' + (error.stack ? error.stack : error));
        }
        return { resourceStats, chartStats };
    }

    /**
     * Get history of memory usage
     * @param {String} key key of the container
     * @return {Array} array of memory usage
     */
    getMemHistory(key) {
        return this.stats[key].mem_usage;
    }

    /**
     * Get history of CPU usage
     * @param {String} key key of the container
     * @return {Array} array of CPU usage
     */
    getCpuHistory(key) {
        return this.stats[key].cpu_percent;
    }

    /**
     * Get history of network IO usage as {in, out}
     * @param {String} key key of the container
     * @return {Array} array of network IO usage
     */
    getNetworkHistory(key) {
        return { 'in': this.stats[key].netIO_rx, 'out': this.stats[key].netIO_tx };
    }

    /**
     * Get history of disc usage as {read, write}
     * @param {String} key key of the container
     * @return {Array} array of disc usage
     */
    getDiscHistory(key) {
        return { 'read': this.stats[key].blockIO_rx, 'write': this.stats[key].blockIO_wx };
    }

    /**
     * count the cpu core in real use
     * @param {json} cpu_stats the statistics of cpu
     * @return {number}  the number core in real use
     */
    coresInUse(cpu_stats) {
        return cpu_stats.online_cpus || this.findCoresInUse(cpu_stats.cpu_usage.percpu_usage || []);
    }

    /**
     * count the cpu core in real use
     * @param {array} percpu_usage the usage cpu array
     * @return {number} the the percpu_usage.length
     */
    findCoresInUse(percpu_usage) {
        percpu_usage = percpu_usage.filter((coreUsage) => {
            if (coreUsage > 0) {
                return (coreUsage);
            }
        });
        return percpu_usage.length;
    }
}
module.exports = MonitorDocker;<|MERGE_RESOLUTION|>--- conflicted
+++ resolved
@@ -362,22 +362,12 @@
                     watchItemStat.set('Name', container.name);
                     watchItemStat.set('Memory(max)', mem_stat.max);
                     watchItemStat.set('Memory(avg)', mem_stat.avg);
-<<<<<<< HEAD
-                    if(this.options.hasOwnProperty('cpuUsageNormalization')){
-                        if(this.options.cpuUsageNormalization){
-                            cpuCores = os.cpus().length;
-                        }
-                    }
-                    watchItemStat.set('CPU%(max)', cpu_stat.max.toFixed(2)/cpuCores);
-                    watchItemStat.set('CPU%(avg)', cpu_stat.avg.toFixed(2)/cpuCores);
-=======
                     let cpuCores = 1;
                     if (this.options.cpuUsageNormalization) {
                         cpuCores = os.cpus().length;
                     }
                     watchItemStat.set('CPU%(max)', cpu_stat.max.toFixed(2) / cpuCores);
                     watchItemStat.set('CPU%(avg)', cpu_stat.avg.toFixed(2) / cpuCores);
->>>>>>> caad4646
                     watchItemStat.set('Traffic In', (net.in[net.in.length - 1] - net.in[0]));
                     watchItemStat.set('Traffic Out', (net.out[net.out.length - 1] - net.out[0]));
                     watchItemStat.set('Disc Write', (disc.write[disc.write.length - 1] - disc.write[0]));
