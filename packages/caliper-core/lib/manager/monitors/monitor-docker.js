--- conflicted
+++ resolved
@@ -368,13 +368,8 @@
                     watchItemStat.set('Memory(avg)', mem_stat.avg);
                     watchItemStat.set('CPU%(max)', cpu_stat.max.toFixed(2) / os.cpus().length);
                     watchItemStat.set('CPU%(avg)', cpu_stat.avg.toFixed(2) / os.cpus().length);
-<<<<<<< HEAD
-                    watchItemStat.set('Traffic In', (net.in[net.in.length - 1] - net.in[net.in.length - 2]));
-                    watchItemStat.set('Traffic Out', (net.out[net.out.length - 1] - net.in[net.in.length - 2]));
-=======
                     watchItemStat.set('Traffic In', (net.in[net.in.length - 1]));
                     watchItemStat.set('Traffic Out', (net.out[net.out.length - 1]));
->>>>>>> f95c3c1a
                     watchItemStat.set('Disc Write', (disc.write[disc.write.length - 1] - disc.write[0]));
                     watchItemStat.set('Disc Read', (disc.read[disc.read.length - 1] - disc.read[0]));
 
