/*
 * Licensed under the Apache License, Version 2.0 (the "License");
 * you may not use this file except in compliance with the License.
 * You may obtain a copy of the License at
 *
 * http://www.apache.org/licenses/LICENSE-2.0
 *
 * Unless required by applicable law or agreed to in writing, software
 * distributed under the License is distributed on an "AS IS" BASIS,
 * WITHOUT WARRANTIES OR CONDITIONS OF ANY KIND, either express or implied.
 * See the License for the specific language governing permissions and
 * limitations under the License.
 */

'use strict';

/**
 * Internal Utility class for Caliper
 */class Util {

    /**
     * Perform a sleep
     * @param {*} ms the time to sleep, in ms
     * @returns {Promise} a completed promise
     */
    static sleep(ms) {
        return new Promise(resolve => setTimeout(resolve, ms));
    }

    /**
     * Simple log method to output to the console
<<<<<<< HEAD
     * @param {String} msg the string message to log
     * @param {Object} obj an object to log with the string message
     */
    static log(msg, obj) {
        if (obj){
            // eslint-disable-next-line no-console
            console.log(msg, obj);
        } else {
            // eslint-disable-next-line no-console
            console.log(msg);
        }
=======
     * @param {any} msg messages to log
     */
    static log(...msg) {
        // eslint-disable-next-line no-console
        console.log(...msg);
>>>>>>> 56fbd889
    }
}

module.exports = Util;<|MERGE_RESOLUTION|>--- conflicted
+++ resolved
@@ -29,25 +29,11 @@
 
     /**
      * Simple log method to output to the console
-<<<<<<< HEAD
-     * @param {String} msg the string message to log
-     * @param {Object} obj an object to log with the string message
-     */
-    static log(msg, obj) {
-        if (obj){
-            // eslint-disable-next-line no-console
-            console.log(msg, obj);
-        } else {
-            // eslint-disable-next-line no-console
-            console.log(msg);
-        }
-=======
      * @param {any} msg messages to log
      */
     static log(...msg) {
         // eslint-disable-next-line no-console
         console.log(...msg);
->>>>>>> 56fbd889
     }
 }
 
