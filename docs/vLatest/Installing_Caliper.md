---
layout: page
title:  "Installing and Running Caliper"
categories: docs
permalink: /vLatest/installing-caliper/
order: 2
---

## Table of contents
{:.no_toc}

- TOC
{:toc}

## Overview

Caliper is published as the [@hyperledger/caliper-cli](https://www.npmjs.com/package/@hyperledger/caliper-cli) NPM package and the [hyperledger/caliper](https://hub.docker.com/r/hyperledger/caliper) Docker image, both containing the CLI binary. Refer to the [Installing from NPM](#installing-from-npm) and [Using the Docker image](#using-the-docker-image) sections for the available versions and their intricacies.

Installing and running Caliper usually consists of the following steps, thoroughly detailed by the remaining sections:
1. Acquire the Caliper CLI either from NPM or from DockerHub.
2. Execute a _bind_ command through the CLI. This step pulls the specified version of SDK packages for the selected platform.
3. Start the benchmark through the CLI or by starting the Docker container.

The examples in the rest of the documentation use the [caliper-benchmarks](https://github.com/hyperledger/caliper-benchmarks) repository as the Caliper _workspace_ since it contains many sample artifacts for benchmarking. Make sure you check out the appropriate tag/commit of the repository, matching the version of Caliper you use.

To clone the `caliper-benchmarks` repository, run:
```bash
git clone https://github.com/hyperledger/caliper-benchmarks.git
cd caliper-benchmarks
git checkout <your Caliper version>
```

> __Note:__ If you are running your custom benchmark, then change this directory path (and other related configurations) accordingly in the examples.

## The Caliper CLI

Unless you are embedding the Caliper packages in your own application, you will probably use Caliper through its command line interface (CLI). The other sections will introduce the different ways of acquiring and calling the Caliper CLI. This section simply focuses on the API it provides.

> __Note:__ The following examples assume a locally installed CLI in the `~/caliper-benchmarks` directory, hence the `npx` call before the `caliper` binary. Refer to the [Local NPM install](#local-npm-install) section for the specifics.

The entry point of the CLI is the `caliper` binary. You can confirm whether the CLI is installed correctly by checking its version:

```console
user@ubuntu:~/caliper-benchmarks$ npx caliper --version
v0.2.0
```

The CLI provides multiple commands to perform different tasks. To check the available commands and their descriptions, execute:

```console
user@ubuntu:~/caliper-benchmarks$ npx caliper --help
caliper <command>

Commands:
  caliper bind [options]       Bind Caliper to a specific SUT and its SDK version
  caliper launch <subcommand>  Launch a Caliper process either in a master or worker role.
  caliper completion           generate completion script

Options:
  --help, -h  Show usage information  [boolean]
  --version   Show version information  [boolean]

Examples:
  caliper bind
  caliper launch master
  caliper launch worker

For more information on Hyperledger Caliper: https://hyperledger.github.io/caliper/
```

You can also request the help page of a specific command, as demonstrated by the next subsections.

> __Note:__ the command options can be set either through the command line, or from various other sources supported by the [configuration mechanism](./Runtime_Configuration.md) of Caliper. This flexibility makes it easy to embed the CLI in different environments.

### The bind command

Acquiring Caliper is as easy as installing a single NPM package, or pulling a single Docker image. However, this single point of install necessitates an additional step of telling Caliper which platform to target and which platform SDK version to use. This step is called _binding_, provided by the `bind` CLI command. 

To have a look at the help page of the command, execute:
```console
user@ubuntu:~/caliper-benchmarks$ npx caliper bind --help
Usage:
  caliper bind --caliper-bind-sut fabric:1.4.1 --caliper-bind-cwd ./ --caliper-bind-args="-g"

Options:
  --help, -h           Show usage information  [boolean]
  --version            Show version information  [boolean]
  --caliper-bind-sut   The name and version of the platform and its SDK to bind to  [string]
  --caliper-bind-cwd   The working directory for performing the SDK install  [string]
  --caliper-bind-args  Additional arguments to pass to "npm install". Use the "=" notation when setting this parameter  [string]
  --caliper-bind-file  Yaml file to override default (supported) package versions when binding an SDK  [string]
```

 The binding step technically consists of an extra `npm install` call with the appropriate packages and install settings, fully managed by the CLI. The following parameters can be set for the command:
 
 * __SUT/platform name and SDK version:__ specifies the name of the target platform and its SDK version to install e.g., `fabric:1.4.1`
 * __Working directory:__ the directory from which the `npm install` command must be performed. Defaults to the current working directory
 * __User arguments:__ additional arguments to pass to `npm install`, e.g., `--save`

The following SUT name (column header) and SDK version (column value) combinations are supported:


| besu   | burrow | ethereum | fabric | fisco-bcos | iroha  | sawtooth |
|:------:|:------:|:--------:|:------:|:----------:|:------:|:--------:|
| 1.3.2  | 0.23.0 | 1.2.1    | 1.0.0  | 2.0.0      | 0.6.3  | 1.0.0    |
| latest | latest | latest   | 1.1.0  | latest     | latest | 1.0.1    |
|        |        |          | 1.2.0  |            |        | 1.0.2    |
|        |        |          | 1.3.0  |            |        | 1.0.4    |
|        |        |          | 1.4.0  |            |        | 1.0.5    |
|        |        |          | 1.4.1  |            |        | latest   |
|        |        |          | 1.4.3  |            |        |          |
|        |        |          | 1.4.4  |            |        |          |
|        |        |          | 1.4.5  |            |        |          |
|        |        |          | 1.4.6  |            |        |          |
|        |        |          | 1.4.7  |            |        |          |
|        |        |          | latest |            |        |          |


> __Note:__ the `latest` value always points to the last explicit versions in the columns. However, it is recommended to explicitly specify the SDK version to avoid any surprise between two benchmark runs.

<<<<<<< HEAD
> __Note:__ the 1.3.2 binding of Besu supports all versions of Besu from 1.3.2 onward.

### The benchmark command
=======
The `bind` command is useful when you plan to run multiple benchmarks against the same SUT version. Bind once, then run different benchmarks without the need to bind again. As you will see in the next sections, the launcher commands for the master and worker processes can also perform the binding step if the required parameter is present.  

> __Note:__ the built-in bindings can be overridden by setting the `caliper-bind-file` parameter to a YAML file path. The file must match the structure of the [default binding file](https://github.com/hyperledger/caliper/blob/master/packages/caliper-cli/lib/lib/config.yaml). This way you can use experimental SDK versions that are not (yet) officially supported by Caliper. __This also means that we cannot provide help for such SDK versions!__

### The launch command

Caliper runs a benchmark by using _worker_ processes to generate the workload, and by using a _master_ process to coordinate the different benchmark rounds among the worker processes. Accordingly, the CLI provides commands for launching both master and worker processes. 

To have a look at the help page of the command, execute:
```console
user@ubuntu:~/caliper-benchmarks$ npx caliper launch --help
caliper launch <subcommand>

Launch a Caliper process either in a master or worker role.

Commands:
  caliper launch master [options]  Launch a Caliper master process to coordinate the benchmark run
  caliper launch worker [options]  Launch a Caliper worker process to generate the benchmark workload

Options:
  --help, -h  Show usage information  [boolean]
  --version   Show version information  [boolean]
```

#### The launch master command
>>>>>>> 239793e1

The Caliper master process can be considered as the entry point of a distributed benchmark run. It coordinates (and optionally spawns) the worker processes throughout the benchmark run.  

To have a look at the help page of the command, execute:
```console
user@ubuntu:~/caliper-benchmarks$ npx caliper launch master --help
Usage:
 caliper launch master --caliper-bind-sut fabric:1.4.1 [other options]

Options:
  --help, -h           Show usage information  [boolean]
  --version            Show version information  [boolean]
  --caliper-bind-sut   The name and version of the platform to bind to  [string]
  --caliper-bind-cwd   The working directory for performing the SDK install  [string]
  --caliper-bind-args  Additional arguments to pass to "npm install". Use the "=" notation when setting this parameter  [string]
  --caliper-bind-file  Yaml file to override default (supported) package versions when binding an SDK  [string]
```

As you can see, the `launch master` command can also process the parameters of the `bind` command, just in case you would like to perform the binding and the benchmark run in one step.

However, the command __requires__ the following parameters to be set:
* __caliper-workspace:__ the directory serving as the root of your project. Every relative path in other configuration files or settings will be resolved from this directory. The workspace concept was introduced to make Caliper projects portable across different machines.
* __caliper-benchconfig:__ the path of the file containing the configuration of the test rounds, as detailed in the [Architecture page](./Architecture.md#configuration-file). _Should be relative_ to the workspace path. 
* __caliper-networkconfig:__ the path of the file containing the network configuration/description for the selected SUT, detailed in the configuration pages of the respective adapters. _Should be relative_ to the workspace path.

#### The launch worker command

The Caliper worker processes are responsible for generating the workload during the benchmark run. Usually more than one worker process is running, coordinated by the single master process.  

To have a look at the help page of the command, execute:
```console
user@ubuntu:~/caliper-benchmarks$ npx caliper launch worker --help
Usage:
 caliper launch master --caliper-bind-sut fabric:1.4.1 [other options]

Options:
  --help, -h           Show usage information  [boolean]
  --version            Show version information  [boolean]
  --caliper-bind-sut   The name and version of the platform to bind to  [string]
  --caliper-bind-cwd   The working directory for performing the SDK install  [string]
  --caliper-bind-args  Additional arguments to pass to "npm install". Use the "=" notation when setting this parameter  [string]
  --caliper-bind-file  Yaml file to override default (supported) package versions when binding an SDK  [string]
```

As you can see, you can configure the worker processes the same way as the master process. Including the optional binding step, but also the three mandatory parameters mentioned in the previous section. 

## Installing from NPM

Caliper is published as the [@hyperledger/caliper-cli](https://www.npmjs.com/package/@hyperledger/caliper-cli) NPM package, providing a single point of install for every supported adapter. 

### Versioning semantics

Before explaining the steps for installing Caliper, let's take a look at the `Versions` page of the CLI package. You will see a list of tags and versions. If you are new to NPM, think of versions as _immutable_ pointers to a specific version (duh) of the source code, while tags are _mutable_ pointers to a specific version. So tags can change where they point to. Easy, right?

But why is all this important to you? Because Caliper is still in its pre-release life-cycle (< v1.0.0), meaning that even minor version bumps are allowed to introduce breaking changes. And if you use Caliper in your project, you might run into some surprises depending on how you install Caliper from time to time. 

> __Note:__ Until Caliper reaches v1.0.0, always use the explicit version numbers when installing from NPM. So let's forget about the `latest` and `unstable` tags, as of now they are just a mandatory hindrance of NPM. As you will see, we deliberately do not provide such tags for the Docker images.

Now that we ignored the tags, let's see the two types of version numbers you will encounter:
* `0.2.0`: Version numbers of this form denote releases deemed _stable_ by the maintainers. Such versions have a corresponding GitHub tag, both in the `caliper` and `caliper-benchmarks` repositories. Moreover, the latest stable version is documented by the `latest` version of the documentation page. So make sure to align the different versions if you run into some issue.
* `0.3.0-unstable-20200206065953`: Such version "numbers" denote _unstable_ releases that are published upon every merged pull request (hence the timestamp at the end), and eventually will become a stable version, e.g., `0.3.0`. This way you always have access to the NPM (and Docker) artifacts pertaining to the `master` branch of the repository. Let's find and fix the bugs of new features before they make it to the stable release! 

> __Note:__ The newest unstable release always corresponds to the up-to-date version of the related repositories, and the `vNext` version of the documentation page!

### Pre-requisites

The following tools are required to install the CLI from NPM:
* node-gyp, python2, make, g++ and git (for fetching and compiling some packages during install)
* Node.js v8.X LTS or v10.X LTS (for running Caliper)
* Docker and Docker Compose (only needed when running local examples, or using Caliper through its Docker image)

### Local NPM install

> __Note:__ this is the highly recommended way to install Caliper for your project. Keeping the project dependencies local makes it easier to setup multiple Caliper projects. Global dependencies would require re-binding every time before a new benchmark run (to ensure the correct global dependencies). 

1. Set your NPM project details with `npm init` (or just execute `npm init -y`) in your workspace directory (if you haven't done this already, i.e., you don't have a `package.json` file).
2. Install the Caliper CLI as you would any other NPM package. It is highly recommended to explicitly specify the version number, e.g., `@hyperledger/caliper-cli@0.2.0` 
3. Bind the CLI to the required platform SDK (e.g., `fabric` with the `1.4.0` SDK).
4. Invoke the local CLI binary (using [npx](https://www.npmjs.com/package/npx)) with the appropriate parameters. You can repeat this step for as many Fabric 1.4.0 benchmarks as you would like.

Putting it all together: 
```console
user@ubuntu:~/caliper-benchmarks$ npm init -y
user@ubuntu:~/caliper-benchmarks$ npm install --only=prod \
    @hyperledger/caliper-cli@0.2.0
user@ubuntu:~/caliper-benchmarks$ npx caliper bind \
    --caliper-bind-sut fabric:1.4.0
user@ubuntu:~/caliper-benchmarks$ npx caliper launch master \
    --caliper-workspace . \
    --caliper-benchconfig benchmarks/scenario/simple/config.yaml \
    --caliper-networkconfig networks/fabric/fabric-v1.4.1/2org1peergoleveldb/fabric-go.yaml
```

We could also perform the binding automatically when launching the master process (note the extra parameter for `caliper launch master`):
```console
user@ubuntu:~/caliper-benchmarks$ npm init -y
user@ubuntu:~/caliper-benchmarks$ npm install --only=prod \
    @hyperledger/caliper-cli@0.2.0
user@ubuntu:~/caliper-benchmarks$ npx caliper launch master \
    --caliper-bind-sut fabric:1.4.0 \
    --caliper-workspace . \
    --caliper-benchconfig benchmarks/scenario/simple/config.yaml \
    --caliper-networkconfig networks/fabric/fabric-v1.4.1/2org1peergoleveldb/fabric-go.yaml
```

> __Note:__ specifying the `--only=prod` parameter in step 2 will ensure that the default __latest__ SDK dependencies for __every__ platform will __not__ be installed. Since we perform an explicit binding anyway (and only for a single platform), this is the desired approach, while also saving some storage and time.

> __Note:__ always make sure that the versions of the SUT, the bound SDK and the used artifacts match!

### Global NPM install

> __Note:__ make sure that you have a really good reason for installing the Caliper CLI globally. The recommended approach is the local install. That way your project is self-contained and you can easily setup multiple projects (in multiple directories) that each target a different SUT (or just different SUT versions). Installing or re-binding dependencies globally can get tricky. 

There are some minor differences compared to the local install:
1. You don't need a `package.json` file.
2. You can perform the install, bind and run steps from anywhere (just specify the workspace accordingly).
3. You need to install the CLI globally (`-g` flag).
4. You need to tell the binding step to install the packages also globally (`--caliper-bind-args` parameter).
5. You can omit the `npx` command, since `caliper` will be in your `PATH`. 

```console
user@ubuntu:~$ npm install -g --only=prod @hyperledger/caliper-cli@0.2.0
user@ubuntu:~$ caliper bind \
    --caliper-bind-sut fabric:1.4.0 \
    --caliper-bind-args=-g
user@ubuntu:~$ caliper launch master \
    --caliper-workspace ~/caliper-benchmarks \
    --caliper-benchconfig benchmarks/scenario/simple/config.yaml \
    --caliper-networkconfig networks/fabric/fabric-v1.4.1/2org1peergoleveldb/fabric-go.yaml
```

> __Note:__ for global install you don't need to change the directory to your workspace, you can simply specify `--caliper-workspace ~/caliper-benchmarks`. But this way you can't utilize the auto complete feature of your commandline for the relative paths of the artifacts. 

Depending on your NPM settings, your user might need write access to directories outside of its home directory. This usually results in _"Access denied"_ errors. The following pointers [here](https://docs.npmjs.com/resolving-eacces-permissions-errors-when-installing-packages-globally) can guide you to circumvent the problem.

## Using the Docker image

Caliper is published as the [hyperledger/caliper](https://hub.docker.com/r/hyperledger/caliper) Docker image, providing a single point of usage for every supported adapter. The image builds upon the [node:10.16-alpine](https://hub.docker.com/_/node/) image to keep the image size as low as possible. 

The important properties of the image are the following:
* Working directory: `/hyperledger/caliper/workspace`
* The commands are executed by the `node` user (created in the base image)
* The environment variable `CALIPER_WORKSPACE` is set to the `/hyperledger/caliper/workspace` directory
* The entry point is the __globally__ installed `caliper` binary
* The environment variable `CALIPER_BIND_ARGS` is set to `-g`, so the binding step also occurs globally.
* The default command is set to `--version`. This must be overridden when using the image.

This has the following implications:
1. It is recommended to mount your local workspace to the `/hyperledger/caliper/workspace` container directory. The default `CALIPER_WORKSPACE` environment variable value points to this location, so you don't need to specify it explicitly, one less setting to modify.
2. You need to choose a command to execute, either `launch master` or `launch worker`. Check the Docker and Docker-Compose examples for the exact syntax.
3. The binding step is still necessary, similarly to the NPM install approach. Whether you use the `launch master` or `launch worker` command, you only need to set the required binding parameter. The easiest way to do this is through the `CALIPER_BIND_SUT` environment variable. 
4. You need to set the required parameters for the launched master or worker. The easiest way to do this is through the `CALIPER_BENCHCONFIG` and `CALIPER_NETWORKCONFIG` environment variables. 

### Starting a container

Parts of starting a Caliper container (following the recommendations above):
1. Pick the required image version
2. Mount your local working directory to a container directory
3. Set the required binding and run parameters

> __Note:__ the __latest__ (or any other) tag is __not supported__, i.e, you explicitly have to specify the image version you want: `hyperledger/caliper:0.2.0`, just like it's the recommended approach for the [NPM packages](#versioning-semantics).

Putting it all together, split into multiple lines for clarity, and naming the container `caliper`:

```console
user@ubuntu:~/caliper-benchmarks$ docker run \
    -v $PWD:/hyperledger/caliper/workspace \
    -e CALIPER_BIND_SUT=fabric:1.4.0 \
    -e CALIPER_BENCHCONFIG=benchmarks/scenario/simple/config.yaml \
    -e CALIPER_NETWORKCONFIG=networks/fabric/fabric-v1.4.1/2org1peergoleveldb/fabric-go.yaml \
    --name caliper hyperledger/caliper:0.2.0 launch master
```

> __Note:__ the above network configuration file contains a start script to spin up a local Docker-based Fabric network, which will not work in this form. So make sure to remove the start (and end) script, and change the node endpoints to remote addresses.

### Using docker-compose

The above command is more readable when converted to a `docker-compose.yaml` file:
```yaml
version: '2'

services:
    caliper:
        container_name: caliper
        image: hyperledger/caliper:0.2.0
        command: launch master
        environment:
        - CALIPER_BIND_SUT=fabric:1.4.0
        - CALIPER_BENCHCONFIG=benchmarks/scenario/simple/config.yaml
        - CALIPER_NETWORKCONFIG=networks/fabric/fabric-v1.4.1/2org1peergoleveldb/fabric-go.yaml
        volumes:
        - ~/caliper-benchmarks:/hyperledger/caliper/workspace
```

Once you navigate to the directory containing the `docker-compose.yaml` file, just execute:
```bash
docker-compose up
```

> __Note:__ if you would like to test a locally deployed SUT, then you also need to add the necessary SUT containers to the above file and make sure that Caliper starts last (using the `depends_on` attribute).

## Installing locally from source

> __Note:__ this section is intended only for developers who would like to modify the Caliper code-base and experiment with the changes locally before raising pull requests. You should perform the following steps every time you make a modification you want to test, to correctly propagate any changes.

The workflow of modifying the Caliper code-base usually consists of the following steps:
1. [Bootstrapping the repository](#bootstrapping-the-caliper-repository)
2. [Modifying and testing the code](#testing-the-code)
3. [Publishing package changes locally](#publishing-to-local-npm-repository)
4. [Building the Docker image](#building-the-docker-image)

### Bootstrapping the Caliper repository

To install the basic dependencies of the repository, and to resolve the cross-references between the different packages in the repository, you must execute the following commands from the root of the repository directory:
1. `npm i`: Installs development-time dependencies, such as [Lerna](https://github.com/lerna/lerna#readme) and the license checking package.
2. `npm run repoclean`: Cleans up the `node_modules` directory of all packages in the repository. Not needed for a freshly cloned repository.
3. `npm run bootstrap`: Installs the dependencies of all packages in the repository and links any cross-dependencies between the packages. It will take some time to finish installation. If it is interrupted by `ctrl+c`, please recover the `package.json` file first and then run `npm run bootstrap` again.

Or as a one-liner:
```console
user@ubuntu:~/caliper$ npm i && npm run repoclean -- --yes && npm run bootstrap
```

> __Note:__ do not run any of the above commands with `sudo`, as it will cause the bootstrap process to fail.

### Testing the code

The easiest way to test your changes is to run the CI process locally. Currently, the CI process runs benchmarks for specific adapters. You can trigger these tests by running the following script from the root directory of the repository, setting the `BENCHMARK` environment variable to the platform name:

```console
user@ubuntu:~/caliper$ BENCHMARK=fabric ./.travis/benchmark-integration-test-direct.sh
```

The following platform tests (i.e., valid `BENCHMARK` values) are available:
* besu
* ethereum
* fabric
* fisco-bcos
* sawtooth

The scripts will perform the following tests (also necessary for a successful pull request):
* Linting checks
* Licence header checks
* Unit tests
* Running sample benchmarks

If you would like to run other examples, then you can directly access the CLI in the `packages/caliper-cli` directory, without publishing anything locally. 

> __Note:__ the SDK dependencies in this case are fixed (the binding step is not supported with this approach), and you can check (and change) them in the `package.json` files of the corresponding packages. In this case the repository needs to be bootstrapped again.

```console
user@ubuntu:~/caliper$ node ./packages/caliper-cli/caliper.js launch master \
    --caliper-workspace ~/caliper-benchmarks \
    --caliper-benchconfig benchmarks/scenario/simple/config.yaml \
    --caliper-networkconfig networks/fabric/fabric-v1.4.1/2org1peergoleveldb/fabric-go.yaml
```

### Publishing to local NPM repository

The NPM publishing and installing steps for the modified code-base can be tested through a local NPM proxy server, Verdaccio. The steps to perform are the following:

1. Start a local Verdaccio server to publish to
2. Publish the packages from the local (and possible modified) Caliper repository to the Verdaccio server
3. Install and bind the CLI from the Verdaccio server
4. Run the integration tests or any sample benchmark

The `packages/caliper-publish` directory contains an internal CLI for easily managing the following steps. So the commands of the following sections must be executed from the `packages/caliper-publish` directory:

```console
user@ubuntu:~/caliper$ cd ./packages/caliper-publish
``` 

> __Note:__ use the `--help` flag for the following CLI commands and sub-commands to find out more details.

#### Starting Verdaccio

To setup and start a local Verdaccio server, simply run the following command:
```console
user@ubuntu:~/caliper/packages/caliper-publish$ ./publish.js verdaccio start
...
[PM2] Spawning PM2 daemon with pm2_home=.pm2
[PM2] PM2 Successfully daemonized
[PM2] Starting /home/user/projects/caliper/packages/caliper-tests-integration/node_modules/.bin/verdaccio in fork_mode (1 instance)
[PM2] Done.
┌───────────┬────┬──────┬────────┬────────┬─────────┬────────┬─────┬───────────┬────────┬──────────┐
│ App name  │ id │ mode │ pid    │ status │ restart │ uptime │ cpu │ mem       │ user   │ watching │
├───────────┼────┼──────┼────────┼────────┼─────────┼────────┼─────┼───────────┼────────┼──────────┤
│ verdaccio │ 0  │ fork │ 115203 │ online │ 0       │ 0s     │ 3%  │ 25.8 MB   │ user   │ disabled │
└───────────┴────┴──────┴────────┴────────┴─────────┴────────┴─────┴───────────┴────────┴──────────┘
 Use `pm2 show <id|name>` to get more details about an app
```

The Verdaccio server is now listening on the following address: `http://localhost:4873`

#### Publishing the packages

Once Verdaccio is running, you can run the following command to publish every Caliper package locally:

```console
user@ubuntu:~/caliper/packages/caliper-publish$ ./publish.js npm --registry "http://localhost:4873"
...
+ @hyperledger/caliper-core@0.3.0-unstable-20200206065953
[PUBLISH] Published package @hyperledger/caliper-core@0.3.0-unstable-20200206065953
...
+ @hyperledger/caliper-fabric@0.3.0-unstable-20200206065953
[PUBLISH] Published package @hyperledger/caliper-fabric@0.3.0-unstable-20200206065953
...
+ @hyperledger/caliper-cli@0.3.0-unstable-20200206065953
[PUBLISH] Published package @hyperledger/caliper-cli@0.3.0-unstable-20200206065953
```

Take note of the dynamic version number you see in the logs, you will need it to install you modified Caliper version from Verdaccio (the `unstable` tag is also present on NPM, so Verdaccio would probably pull that version instead of your local one).

Since the published packages include a second-precision timestamp in their versions, you can republish any changes immediately without restarting the Verdaccio server and without worrying about conflicting packages.

#### Running package-based tests

Once the packages are published to the local Verdaccio server, we can use the usual NPM install approach. The only difference is that now we specify the local Verdaccio registry as the install source instead of the default, public NPM registry:

```console
user@ubuntu:~/caliper-benchmarks$ npm init -y
user@ubuntu:~/caliper-benchmarks$ npm install --registry=http://localhost:4873 --only=prod \
    @hyperledger/caliper-cli@0.3.0-unstable-20200206065953
user@ubuntu:~/caliper-benchmarks$ npx caliper bind --caliper-bind-sut fabric:1.4.0
user@ubuntu:~/caliper-benchmarks$ npx caliper launch master \
    --caliper-workspace . \
    --caliper-benchconfig benchmarks/scenario/simple/config.yaml \
    --caliper-networkconfig networks/fabric/fabric-v1.4.1/2org1peergoleveldb/fabric-go.yaml
```

> __Note:__ we used the local registry only for the Caliper packages. The binding happens through the public NPM registry. Additionally, we performed the commands through npx and the newly installed CLI binary (i.e., not directly calling the CLI code file).

### Building the Docker image

Once the modified packages are published to the local Verdaccio server, you can rebuild the Docker image. The Dockerfile is located in the `packages/caliper-publish` directory.

To rebuild the Docker image, execute the following:
```console
user@ubuntu:~/caliper/packages/caliper-publish$ ./publish.js docker
...
Successfully tagged hyperledger/caliper:0.3.0-unstable-20200206065953
[BUILD] Built Docker image "hyperledger/caliper:0.3.0-unstable-20200206065953"
```

Now you can proceed with the Docker-based benchmarking as described in the previous sections.

> __Note:__ once you are done with the locally published packages, you can clean them up the following way:
> ```console
> user@ubuntu:~/caliper/packages/caliper-publish$ ./publish.js verdaccio stop
> ```

## License
The Caliper codebase is released under the [Apache 2.0 license](./LICENSE.md). Any documentation developed by the Caliper Project is licensed under the Creative Commons Attribution 4.0 International License. You may obtain a copy of the license, titled CC-BY-4.0, at http://creativecommons.org/licenses/by/4.0/.<|MERGE_RESOLUTION|>--- conflicted
+++ resolved
@@ -118,11 +118,8 @@
 
 > __Note:__ the `latest` value always points to the last explicit versions in the columns. However, it is recommended to explicitly specify the SDK version to avoid any surprise between two benchmark runs.
 
-<<<<<<< HEAD
 > __Note:__ the 1.3.2 binding of Besu supports all versions of Besu from 1.3.2 onward.
 
-### The benchmark command
-=======
 The `bind` command is useful when you plan to run multiple benchmarks against the same SUT version. Bind once, then run different benchmarks without the need to bind again. As you will see in the next sections, the launcher commands for the master and worker processes can also perform the binding step if the required parameter is present.  
 
 > __Note:__ the built-in bindings can be overridden by setting the `caliper-bind-file` parameter to a YAML file path. The file must match the structure of the [default binding file](https://github.com/hyperledger/caliper/blob/master/packages/caliper-cli/lib/lib/config.yaml). This way you can use experimental SDK versions that are not (yet) officially supported by Caliper. __This also means that we cannot provide help for such SDK versions!__
@@ -148,7 +145,6 @@
 ```
 
 #### The launch master command
->>>>>>> 239793e1
 
 The Caliper master process can be considered as the entry point of a distributed benchmark run. It coordinates (and optionally spawns) the worker processes throughout the benchmark run.  
 
